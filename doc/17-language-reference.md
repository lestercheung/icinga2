--- conflicted
+++ resolved
@@ -391,7 +391,6 @@
 NodeName            |**Read-write.** Contains the cluster node name. Set to the local hostname by default.
 RunAsUser           |**Read-write.** Defines the user the Icinga 2 daemon is running as. Set in the Icinga 2 sysconfig.
 RunAsGroup          |**Read-write.** Defines the group the Icinga 2 daemon is running as. Set in the Icinga 2 sysconfig.
-<<<<<<< HEAD
 PlatformName        |**Read-only.** The name of the operating system, e.g. `Ubuntu`.
 PlatformVersion     |**Read-only.** The version of the operating system, e.g. `14.04.3 LTS`.
 PlatformKernel      |**Read-only.** The name of the operating system kernel, e.g. `Linux`.
@@ -401,7 +400,7 @@
 BuildHostName       |**Read-only.** The name of the host Icinga was built on, e.g. `acheron`.
 ApplicationVersion  |**Read-only.** The application version, e.g. `2.9.0`.
 MaxConcurrentChecks |**Read-write**. The number of max checks run simultaneously. Defaults to `512`.
-Environment         |**Read-write**. The name of the Icinga environment. Included in the SNI host name when making outbound connections. Defaults to `production`.
+ApiEnvironment      |**Read-write**. The name of the Icinga environment for ApiListener. Included in the SNI host name when making outbound connections. Defaults to `production`.
 
 Certain variables are used to define file paths, you should never need to change them, as they are built based on
 constants above.
@@ -422,10 +421,6 @@
 SysconfDir          |**Read-only.** Contains the path of the sysconf directory. Defaults to `PrefixDir + "/etc"`.
 LocalStateDir       |**Read-only.** Contains the path of the local state directory. Defaults to `PrefixDir + "/var"`.
 RunDir              |**Read-only.** Contains the path of the run directory. Defaults to `LocalStateDir + "/run"`.
-
-=======
-ApiEnvironment      |**Read-write**. The name of the Icinga environment for ApiListener. Included in the SNI host name when making outbound connections. Defaults to `production`.
->>>>>>> 469deba2
 
 Advanced runtime constants. Please only use them if advised by support or developers.
 
